import os
import json
from typing import Type, Optional, Callable, Dict, List, Generator

import requests

from censys import __name__ as NAME, __version__ as VERSION
from censys.exceptions import (
    CensysException,
    CensysAPIException,
    CensysRateLimitExceededException,
    CensysNotFoundException,
    CensysUnauthorizedException,
    CensysJSONDecodeException,
)

Fields = Optional[List[str]]


class CensysAPIBase:

    DEFAULT_URL: str = "https://censys.io/api/v1"
    DEFAULT_TIMEOUT: int = 30
    DEFAULT_USER_AGENT: str = "%s/%s" % (NAME, VERSION)

    EXCEPTIONS: Dict[int, Type[CensysAPIException]] = {
        401: CensysUnauthorizedException,
        403: CensysUnauthorizedException,
        404: CensysNotFoundException,
        429: CensysRateLimitExceededException,
    }

    def __init__(
        self,
        api_id: Optional[str] = None,
        api_secret: Optional[str] = None,
        url: Optional[str] = None,
        timeout: Optional[int] = None,
        user_agent_identifier: Optional[str] = None,
    ):
        # Try to get credentials
        self.api_id = api_id or os.getenv("CENSYS_API_ID")
        self.api_secret = api_secret or os.getenv("CENSYS_API_SECRET")
        if not self.api_id or not self.api_secret:
            raise CensysException("No API ID or API secret configured.")

        self.timeout = timeout or self.DEFAULT_TIMEOUT
        self._api_url = url or os.getenv("CENSYS_API_URL") or self.DEFAULT_URL

        # Create a session and sets credentials
        self._session = requests.Session()
        self._session.auth = (self.api_id, self.api_secret)
        self._session.headers.update(
            {
                "accept": "application/json, */8",
                "User-Agent": " ".join(
                    [
                        requests.utils.default_user_agent(),
                        user_agent_identifier or self.DEFAULT_USER_AGENT,
                    ]
                ),
            }
        )

        # Confirm setup
        self.account()

    def _get_exception_class(self, status_code: int) -> Type[CensysAPIException]:
        return self.EXCEPTIONS.get(status_code, CensysAPIException)

    def _make_call(
        self,
        method: Callable,
        endpoint: str,
        args: Optional[dict] = None,
        data: Optional[str] = None,
    ) -> dict:
        """
        wrapper functions for all our REST API calls
        checking for errors and decoding the response
        """
        if endpoint.startswith("/"):
            url = "".join((self._api_url, endpoint))
        else:
            url = "/".join((self._api_url, endpoint))

        request_kwargs = {
            "params": args or {},
            "timeout": self.timeout,
        }

        if data:
            data = json.dumps(data)
            request_kwargs["data"] = data

        res = method(url, **request_kwargs)

        if res.status_code == 200:
            return res.json()

        try:
            message = res.json()["error"]
            const = res.json().get("error_type", None)
<<<<<<< HEAD
        except ValueError:  # pragma: no cover
=======
        except ValueError:
>>>>>>> cfc15b61
            message = (
                f"Response from {res.url} is not valid JSON and cannot be decoded."
            )
            raise CensysJSONDecodeException(
                status_code=res.status_code,
                message=message,
                headers=res.headers,
                body=res.text,
                const="badjson",
            )
        except KeyError:
            message = None
            const = "unknown"
        censys_exception = self._get_exception_class(res.status_code)
        raise censys_exception(
            status_code=res.status_code,
            message=message,
            headers=res.headers,
            body=res.text,
            const=const,
        )

    def _get(self, endpoint: str, args: Optional[dict] = None) -> dict:
        return self._make_call(self._session.get, endpoint, args)

    def _post(self, endpoint: str, args: Optional[dict] = None, data=None) -> dict:
        return self._make_call(self._session.post, endpoint, args, data)

    def _delete(self, endpoint: str, args: Optional[dict] = None) -> dict:
        return self._make_call(self._session.delete, endpoint, args)  # pragma: no cover

    def account(self) -> dict:
        return self._get("account")


class CensysIndex(CensysAPIBase):

    INDEX_NAME: Optional[str] = None

    def __init__(self, *args, **kwargs):
        CensysAPIBase.__init__(self, *args, **kwargs)
        # Generate concrete paths to be called
        self.search_path = f"search/{self.INDEX_NAME}"
        self.view_path = f"view/{self.INDEX_NAME}"
        self.report_path = f"report/{self.INDEX_NAME}"

    def metadata(self, query: str):
        data = {"query": query, "page": 1, "fields": []}
        return self._post(self.search_path, data=data).get("metadata", {})

    def paged_search(
        self, query: str, fields: Fields = None, page: int = 1, flatten: bool = True,
    ):
        page = int(page)
        data = {
            "query": query,
            "page": page,
            "fields": fields or [],
            "flatten": flatten,
        }
        return self._post(self.search_path, data=data)

    def search(
        self,
        query: str,
        fields: Fields = None,
        page: int = 1,
        max_records: Optional[int] = None,
        flatten: bool = True,
    ) -> Generator[dict, None, None]:
        """returns iterator over all records that match the given query"""
        if fields is None:
            fields = []
        page = int(page)
        pages = float("inf")
        data = {"query": query, "page": page, "fields": fields, "flatten": flatten}

        count = 0
        while page <= pages:
            payload = self._post(self.search_path, data=data)
            pages = payload["metadata"]["pages"]
            page += 1
            data["page"] = page

            for result in payload["results"]:
                yield result
                count += 1
                if max_records and count >= max_records:
                    return

    def view(self, ip_address: str) -> dict:
        return self._get("/".join((self.view_path, ip_address)))

    def report(self, query: str, field: str, buckets: int = 50) -> dict:
        data = {"query": query, "field": field, "buckets": int(buckets)}
        return self._post(self.report_path, data=data)<|MERGE_RESOLUTION|>--- conflicted
+++ resolved
@@ -101,11 +101,7 @@
         try:
             message = res.json()["error"]
             const = res.json().get("error_type", None)
-<<<<<<< HEAD
-        except ValueError:  # pragma: no cover
-=======
         except ValueError:
->>>>>>> cfc15b61
             message = (
                 f"Response from {res.url} is not valid JSON and cannot be decoded."
             )
