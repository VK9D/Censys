--- conflicted
+++ resolved
@@ -1,14 +1,7 @@
 __author__ = "Censys Team"
-__email__ = "team@censys.io"
-__copyright__ = "Copyright 2015 Regents of the University of Michigan"
-<<<<<<< HEAD
-__version__ = "0.0.9"
+__email__ = "support@censys.io"
+__copyright__ = "Copyright 2017 ZCorp Technology"
+__version__ = "0.0.10"
 __license__ = "Apache License, Version 2.0"
 
 __all__ = ["certificates", "ipv4", "websites", "data"]
-=======
-__version__ = "0.0.8"
-__license__ = "Apache License, Version 2.0"
-
-__all__ = ["certificates", "ipv4", "websites", "query", "export", "data"]
->>>>>>> 8d49d242
